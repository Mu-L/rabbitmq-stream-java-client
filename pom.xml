<?xml version="1.0" encoding="UTF-8"?>
<project xmlns="http://maven.apache.org/POM/4.0.0" xmlns:xsi="http://www.w3.org/2001/XMLSchema-instance" xsi:schemaLocation="http://maven.apache.org/POM/4.0.0 http://maven.apache.org/xsd/maven-4.0.0.xsd">
  <modelVersion>4.0.0</modelVersion>

  <groupId>com.rabbitmq</groupId>
  <artifactId>stream-client</artifactId>
  <version>1.4.0-SNAPSHOT</version>

  <name>RabbitMQ Stream Java Client</name>
  <description>The RabbitMQ Stream Java client library allows Java applications to interface with
    RabbitMQ Stream.
  </description>
  <url>https://www.rabbitmq.com</url>

  <licenses>
    <license>
      <name>ASL 2.0</name>
      <url>https://www.apache.org/licenses/LICENSE-2.0.html</url>
      <distribution>repo</distribution>
    </license>
    <license>
      <name>MPL 2.0</name>
      <url>https://www.mozilla.org/en-US/MPL/2.0/</url>
      <distribution>repo</distribution>
    </license>
  </licenses>

  <developers>
    <developer>
      <email>info@rabbitmq.com</email>
      <name>Team RabbitMQ</name>
      <organization>Broadcom Inc. and its subsidiaries</organization>
      <organizationUrl>https://rabbitmq.com</organizationUrl>
    </developer>
  </developers>

  <organization>
    <name>Broadcom Inc. and/or its subsidiaries</name>
    <url>https://www.rabbitmq.com</url>
  </organization>

  <scm>
    <url>https://github.com/rabbitmq/rabbitmq-stream-java-client</url>
    <connection>scm:git:git://github.com/rabbitmq/rabbitmq-stream-java-client.git</connection>
    <developerConnection>scm:git:https://github.com/rabbitmq/rabbitmq-stream-java-client.git</developerConnection>
    <tag>HEAD</tag>
  </scm>

  <properties>
    <spotless.check.skip>true</spotless.check.skip>
    <slf4j.version>1.7.36</slf4j.version>
    <logback.version>1.2.13</logback.version>
    <netty.version>4.2.7.Final</netty.version>
    <proton-j.version>0.34.1</proton-j.version>
    <metrics.version>4.2.37</metrics.version>
    <micrometer.version>1.15.5</micrometer.version>
    <gson.version>2.13.2</gson.version>
    <swiftmq-client.version>13.1.2</swiftmq-client.version>
    <picocli.version>4.7.5</picocli.version>
    <commons-compress.version>1.28.0</commons-compress.version>
    <zstd-jni.version>1.5.7-5</zstd-jni.version>
    <lz4-java.version>1.8.0</lz4-java.version>
    <snappy-java.version>1.1.10.8</snappy-java.version>
    <junit.jupiter.version>5.14.0</junit.jupiter.version>
    <assertj.version>3.27.6</assertj.version>
    <mockito.version>5.20.0</mockito.version>
    <amqp-client.version>5.27.0</amqp-client.version>
    <commons-lang3.version>3.19.0</commons-lang3.version>
    <commons-codec.version>1.19.0</commons-codec.version>
    <vavr.version>0.10.7</vavr.version>
    <paho.version>1.2.5</paho.version>
    <micrometer-tracing-test.version>1.5.5</micrometer-tracing-test.version>
    <bouncycastle.version>1.82</bouncycastle.version>
    <micrometer-docs-generator.version>1.0.4</micrometer-docs-generator.version>
    <netty-tcnative.version>2.0.74.Final</netty-tcnative.version>
    <maven.compiler.plugin.version>3.14.1</maven.compiler.plugin.version>
    <maven-surefire-plugin.version>3.5.4</maven-surefire-plugin.version>
    <maven-dependency-plugin.version>3.9.0</maven-dependency-plugin.version>
    <checksum.maven.plugin.version>1.11</checksum.maven.plugin.version>
    <maven.gpg.plugin.version>3.2.8</maven.gpg.plugin.version>
    <buildnumber.plugin.version>3.2.1</buildnumber.plugin.version>
    <maven-resources-plugin.version>3.3.1</maven-resources-plugin.version>
    <maven-clean-plugin.version>3.5.0</maven-clean-plugin.version>
    <maven-source-plugin.version>3.3.1</maven-source-plugin.version>
    <maven-javadoc-plugin.version>3.12.0</maven-javadoc-plugin.version>
    <maven.jar.plugin.version>3.4.2</maven.jar.plugin.version>
    <build-helper-maven-plugin.version>3.4.0</build-helper-maven-plugin.version>
    <maven-site-plugin.version>3.21.0</maven-site-plugin.version>
    <asciidoctor.maven.plugin.version>3.2.0</asciidoctor.maven.plugin.version>
    <asciidoctorj.version>3.0.0</asciidoctorj.version>
    <asciidoctorj.diagram.version>3.0.1</asciidoctorj.diagram.version>
    <asciidoctorj.diagram.ditaamini.version>1.0.3</asciidoctorj.diagram.ditaamini.version>
    <buildnumber.plugin.version>3.2.1</buildnumber.plugin.version>
    <jmh.version>1.37</jmh.version>
    <spotless.version>3.0.0</spotless.version>
    <google-java-format.version>1.30.0</google-java-format.version>
<<<<<<< HEAD
    <spotbugs-maven-plugin.version>4.9.8.1</spotbugs-maven-plugin.version>
    <spotbugs.version>4.9.7</spotbugs.version>
=======
    <spotbugs-maven-plugin.version>4.9.7.0</spotbugs-maven-plugin.version>
    <spotbugs.version>4.9.8</spotbugs.version>
>>>>>>> eecdb753
    <!-- for documentation -->
    <broker.version>4.1</broker.version>
    <!-- to sign artifacts when releasing -->
    <gpg.keyname>6026DFCA</gpg.keyname>
    <maven.build.timestamp.format>yyyy-MM-dd'T'HH:mm:ss'Z'</maven.build.timestamp.format>
    <project.build.sourceEncoding>UTF-8</project.build.sourceEncoding>
    <central-publishing-maven-plugin.version>0.9.0</central-publishing-maven-plugin.version>
    <maven.javadoc.skip>true</maven.javadoc.skip>
    <gpg.skip>true</gpg.skip>
    <jose4j.version>0.9.6</jose4j.version>
  </properties>

  <dependencies>

    <dependency>
      <groupId>org.slf4j</groupId>
      <artifactId>slf4j-api</artifactId>
      <version>${slf4j.version}</version>
    </dependency>

    <dependency>
      <groupId>io.netty</groupId>
      <artifactId>netty-transport</artifactId>
      <version>${netty.version}</version>
    </dependency>

    <dependency>
      <groupId>io.netty</groupId>
      <artifactId>netty-codec</artifactId>
      <version>${netty.version}</version>
    </dependency>

    <dependency>
      <groupId>io.netty</groupId>
      <artifactId>netty-handler</artifactId>
      <version>${netty.version}</version>
    </dependency>

    <dependency>
      <groupId>com.swiftmq</groupId>
      <artifactId>swiftmq-client</artifactId>
      <version>${swiftmq-client.version}</version>
      <optional>true</optional>
    </dependency>

    <dependency>
      <groupId>org.apache.qpid</groupId>
      <artifactId>proton-j</artifactId>
      <version>${proton-j.version}</version>
    </dependency>

    <dependency>
      <groupId>org.apache.commons</groupId>
      <artifactId>commons-compress</artifactId>
      <version>${commons-compress.version}</version>
      <optional>true</optional>
    </dependency>

    <dependency>
      <groupId>com.github.luben</groupId>
      <artifactId>zstd-jni</artifactId>
      <version>${zstd-jni.version}</version>
    </dependency>

    <dependency>
      <groupId>org.lz4</groupId>
      <artifactId>lz4-java</artifactId>
      <version>${lz4-java.version}</version>
    </dependency>

    <dependency>
      <groupId>org.xerial.snappy</groupId>
      <artifactId>snappy-java</artifactId>
      <version>${snappy-java.version}</version>
    </dependency>

    <dependency>
      <groupId>io.dropwizard.metrics</groupId>
      <artifactId>metrics-core</artifactId>
      <version>${metrics.version}</version>
      <optional>true</optional>
    </dependency>

    <dependency>
      <groupId>io.micrometer</groupId>
      <artifactId>micrometer-core</artifactId>
      <version>${micrometer.version}</version>
      <optional>true</optional>
    </dependency>

    <dependency>
      <groupId>com.google.code.gson</groupId>
      <artifactId>gson</artifactId>
      <version>${gson.version}</version>
      <optional>true</optional>
    </dependency>

    <dependency>
      <groupId>org.junit.jupiter</groupId>
      <artifactId>junit-jupiter-engine</artifactId>
      <scope>test</scope>
    </dependency>

    <dependency>
      <groupId>org.junit.jupiter</groupId>
      <artifactId>junit-jupiter-params</artifactId>
      <scope>test</scope>
    </dependency>

    <dependency>
      <groupId>org.junit.platform</groupId>
      <artifactId>junit-platform-suite-engine</artifactId>
      <scope>test</scope>
    </dependency>

    <dependency>
      <groupId>com.rabbitmq</groupId>
      <artifactId>amqp-client</artifactId>
      <version>${amqp-client.version}</version>
      <scope>test</scope>
    </dependency>

    <dependency>
      <groupId>io.netty</groupId>
      <artifactId>netty-transport-native-epoll</artifactId>
      <version>${netty.version}</version>
      <classifier>linux-x86_64</classifier>
      <scope>test</scope>
    </dependency>

    <dependency>
      <groupId>io.netty</groupId>
      <artifactId>netty-transport-native-kqueue</artifactId>
      <version>${netty.version}</version>
      <classifier>osx-aarch_64</classifier>
      <scope>test</scope>
    </dependency>

    <dependency>
      <groupId>io.netty</groupId>
      <artifactId>netty-transport-native-io_uring</artifactId>
      <version>${netty.version}</version>
      <classifier>linux-x86_64</classifier>
      <scope>test</scope>
    </dependency>

    <dependency>
      <groupId>io.netty</groupId>
      <artifactId>netty-tcnative-boringssl-static</artifactId>
      <version>${netty-tcnative.version}</version>
      <classifier>linux-x86_64</classifier>
      <scope>test</scope>
    </dependency>

    <dependency>
      <groupId>io.netty</groupId>
      <artifactId>netty-tcnative-boringssl-static</artifactId>
      <version>${netty-tcnative.version}</version>
      <classifier>osx-aarch_64</classifier>
      <scope>test</scope>
    </dependency>

    <dependency>
      <groupId>org.assertj</groupId>
      <artifactId>assertj-core</artifactId>
      <version>${assertj.version}</version>
      <scope>test</scope>
    </dependency>

    <dependency>
      <groupId>org.mockito</groupId>
      <artifactId>mockito-core</artifactId>
      <version>${mockito.version}</version>
      <scope>test</scope>
    </dependency>

    <dependency>
      <groupId>org.eclipse.paho</groupId>
      <artifactId>org.eclipse.paho.client.mqttv3</artifactId>
      <version>${paho.version}</version>
      <scope>test</scope>
    </dependency>

    <dependency>
      <groupId>org.apache.commons</groupId>
      <artifactId>commons-lang3</artifactId>
      <version>${commons-lang3.version}</version>
      <scope>test</scope>
    </dependency>

    <dependency>
      <groupId>commons-codec</groupId>
      <artifactId>commons-codec</artifactId>
      <version>${commons-codec.version}</version>
      <scope>test</scope>
    </dependency>

    <dependency>
      <groupId>io.vavr</groupId>
      <artifactId>vavr</artifactId>
      <version>${vavr.version}</version>
      <scope>test</scope>
    </dependency>

    <dependency>
      <groupId>io.micrometer</groupId>
      <artifactId>micrometer-tracing-integration-test</artifactId>
      <version>${micrometer-tracing-test.version}</version>
      <scope>test</scope>
    </dependency>

    <dependency>
      <groupId>io.micrometer</groupId>
      <artifactId>micrometer-docs-generator</artifactId>
      <version>${micrometer-docs-generator.version}</version>
      <scope>test</scope>
    </dependency>

    <dependency>
      <groupId>org.bouncycastle</groupId>
      <artifactId>bcpkix-jdk18on</artifactId>
      <version>${bouncycastle.version}</version>
      <scope>test</scope>
    </dependency>

    <dependency>
      <groupId>org.bitbucket.b_c</groupId>
      <artifactId>jose4j</artifactId>
      <version>${jose4j.version}</version>
      <scope>test</scope>
    </dependency>

    <dependency>
      <groupId>org.openjdk.jmh</groupId>
      <artifactId>jmh-core</artifactId>
      <version>${jmh.version}</version>
      <scope>test</scope>
    </dependency>
    <dependency>
      <groupId>org.openjdk.jmh</groupId>
      <artifactId>jmh-generator-annprocess</artifactId>
      <version>${jmh.version}</version>
      <scope>test</scope>
    </dependency>
    <dependency>
      <groupId>ch.qos.logback</groupId>
      <artifactId>logback-classic</artifactId>
      <version>${logback.version}</version>
      <scope>test</scope>
    </dependency>
    <!-- add explicitly to update automatically with dependabot -->
    <dependency>
      <groupId>com.google.googlejavaformat</groupId>
      <artifactId>google-java-format</artifactId>
      <version>${google-java-format.version}</version>
      <scope>test</scope>
    </dependency>

    <dependency>
      <groupId>com.github.spotbugs</groupId>
      <artifactId>spotbugs-annotations</artifactId>
      <version>${spotbugs.version}</version>
      <scope>provided</scope>
    </dependency>

  </dependencies>

  <dependencyManagement>
    <dependencies>
      <dependency>
        <groupId>org.junit</groupId>
        <artifactId>junit-bom</artifactId>
        <version>${junit.jupiter.version}</version>
        <type>pom</type>
        <scope>import</scope>
      </dependency>
    </dependencies>
  </dependencyManagement>

  <build>

    <!-- We store the client version in a Java properties file. -->
    <resources>
      <resource>
        <directory>${basedir}/src/main/resources</directory>
        <filtering>true</filtering>
      </resource>
    </resources>

    <testResources>
      <testResource>
        <directory>${basedir}/src/test/resources</directory>
      </testResource>
    </testResources>

    <plugins>

      <plugin>
        <artifactId>maven-compiler-plugin</artifactId>
        <version>${maven.compiler.plugin.version}</version>
        <configuration>
          <release>11</release>
          <compilerArgs>
            <arg>-Xlint:deprecation</arg>
            <arg>-Xlint:unchecked</arg>
          </compilerArgs>
        </configuration>
      </plugin>

      <plugin>
        <groupId>org.apache.maven.plugins</groupId>
        <artifactId>maven-clean-plugin</artifactId>
        <version>${maven-clean-plugin.version}</version>
      </plugin>

      <plugin>
        <groupId>org.apache.maven.plugins</groupId>
        <artifactId>maven-dependency-plugin</artifactId>
        <version>${maven-dependency-plugin.version}</version>
        <executions>
          <execution>
            <goals>
              <goal>properties</goal>
            </goals>
          </execution>
        </executions>
      </plugin>

      <plugin>
        <artifactId>maven-surefire-plugin</artifactId>
        <version>${maven-surefire-plugin.version}</version>
        <configuration>
          <excludes>
            <exclude>**/*TestSuite.java</exclude>
          </excludes>
          <argLine>${test-arguments}</argLine>
          <systemPropertyVariables>
            <net.bytebuddy.experimental>true</net.bytebuddy.experimental>
            <rabbitmqctl.bin>DOCKER:rabbitmq</rabbitmqctl.bin>
          </systemPropertyVariables>
        </configuration>
      </plugin>

      <plugin>
        <groupId>org.apache.maven.plugins</groupId>
        <artifactId>maven-resources-plugin</artifactId>
        <version>${maven-resources-plugin.version}</version>
        <configuration>
          <propertiesEncoding>${project.build.sourceEncoding}</propertiesEncoding>
        </configuration>
      </plugin>

      <plugin>
        <groupId>org.apache.maven.plugins</groupId>
        <artifactId>maven-javadoc-plugin</artifactId>
        <version>${maven-javadoc-plugin.version}</version>
        <configuration>
          <quiet>true</quiet>
          <source>8</source>
          <additionalOptions>-Xdoclint:none</additionalOptions>
          <links>
            <link>https://netty.io/4.1/api/</link>
<!--            <link>https://www.javadoc.io/doc/io.dropwizard.metrics/metrics-core/${metrics.version}/</link>-->
<!--            <link>https://javadoc.io/doc/io.micrometer/micrometer-core/${micrometer.version}/</link>-->
          </links>
        </configuration>
        <executions>
          <execution>
            <goals>
              <goal>jar</goal>
            </goals>
          </execution>
        </executions>
      </plugin>

      <plugin>
        <groupId>org.apache.maven.plugins</groupId>
        <artifactId>maven-site-plugin</artifactId>
        <version>${maven-site-plugin.version}</version>
      </plugin>

      <plugin>
        <groupId>org.asciidoctor</groupId>
        <artifactId>asciidoctor-maven-plugin</artifactId>
        <version>${asciidoctor.maven.plugin.version}</version>
        <dependencies>
          <dependency>
            <groupId>org.asciidoctor</groupId>
            <artifactId>asciidoctorj</artifactId>
            <version>${asciidoctorj.version}</version>
          </dependency>
          <dependency>
            <groupId>org.asciidoctor</groupId>
            <artifactId>asciidoctorj-diagram</artifactId>
            <version>${asciidoctorj.diagram.version}</version>
          </dependency>
          <dependency>
              <groupId>org.asciidoctor</groupId>
              <artifactId>asciidoctorj-diagram-ditaamini</artifactId>
              <version>${asciidoctorj.diagram.ditaamini.version}</version>
          </dependency>
        </dependencies>
        <configuration>
          <sourceDirectory>src/docs/asciidoc</sourceDirectory>
          <doctype>article</doctype>
          <embedAssets>true</embedAssets>
          <requires>
            <require>asciidoctor-diagram</require>
          </requires>
          <attributes>
            <project-artifact-id>${project.artifactId}</project-artifact-id>
            <project-version>${project.version}</project-version>
            <netty-version>${netty.version}</netty-version>
            <build-number>${buildNumber}</build-number>
            <broker-version>${broker.version}</broker-version>
            <imagesdir>./images</imagesdir>
            <idprefix />
            <idseparator>-</idseparator>
            <source-highlighter>coderay</source-highlighter>
            <test-examples>../../test/java/com/rabbitmq/stream/docs</test-examples>
            <build-directory>${project.build.directory}</build-directory>
          </attributes>

        </configuration>
        <executions>
          <execution>
            <id>generate-html</id>
            <phase>pre-site</phase>
            <goals>
              <goal>process-asciidoc</goal>
            </goals>
            <configuration>
              <backend>html5</backend>
              <attributes>
                <toc>left</toc>
                <toclevels>5</toclevels>
                <icons>font</icons>
                <sectanchors>true</sectanchors>
              </attributes>
            </configuration>
          </execution>
        </executions>
      </plugin>

      <plugin>
        <groupId>org.apache.maven.plugins</groupId>
        <artifactId>maven-source-plugin</artifactId>
        <version>${maven-source-plugin.version}</version>
        <executions>
          <execution>
            <goals>
              <goal>jar</goal>
            </goals>
          </execution>
        </executions>
      </plugin>

      <plugin>
        <groupId>org.apache.maven.plugins</groupId>
        <artifactId>maven-gpg-plugin</artifactId>
        <version>${maven.gpg.plugin.version}</version>
        <executions>
          <execution>
            <id>sign-artifacts</id>
            <phase>package</phase>
            <goals>
              <goal>sign</goal>
            </goals>
            <configuration>
              <keyname>${gpg.keyname}</keyname>
            </configuration>
          </execution>
        </executions>
      </plugin>

      <plugin>
        <groupId>org.codehaus.mojo</groupId>
        <artifactId>buildnumber-maven-plugin</artifactId>
        <version>${buildnumber.plugin.version}</version>
        <configuration>
          <doCheck>false</doCheck>
          <doUpdate>false</doUpdate>
          <revisionOnScmFailure>unknown</revisionOnScmFailure>
          <shortRevisionLength>7</shortRevisionLength>
        </configuration>
      </plugin>

      <plugin>
        <groupId>com.diffplug.spotless</groupId>
        <artifactId>spotless-maven-plugin</artifactId>
        <version>${spotless.version}</version>
        <configuration>
          <java>
            <excludes>
              <exclude>src/test/java/com/rabbitmq/stream/docs/*.java</exclude>
              <exclude>src/test/java/SanityCheck.java</exclude>
            </excludes>
            <googleJavaFormat>
              <version>${google-java-format.version}</version>
              <style>GOOGLE</style>
            </googleJavaFormat>
            <removeUnusedImports />
            <forbidWildcardImports />
          </java>
          <ratchetFrom>origin/main</ratchetFrom>
          <licenseHeader> <!-- specify either content or file, but not both -->
              <content>// Copyright (c) $YEAR Broadcom. All Rights Reserved.
              // The term "Broadcom" refers to Broadcom Inc. and/or its subsidiaries.
              //
              // This software, the RabbitMQ Stream Java client library, is dual-licensed under the
              // Mozilla Public License 2.0 ("MPL"), and the Apache License version 2 ("ASL").
              // For the MPL, please see LICENSE-MPL-RabbitMQ. For the ASL,
              // please see LICENSE-APACHE2.
              //
              // This software is distributed on an "AS IS" basis, WITHOUT WARRANTY OF ANY KIND,
              // either express or implied. See the LICENSE file for specific language governing
              // rights and limitations of this software.
              //
              // If you have any questions regarding licensing, please contact us at
              // info@rabbitmq.com.
            </content>
          </licenseHeader>
        </configuration>
      </plugin>

      <plugin>
        <groupId>org.apache.maven.plugins</groupId>
        <artifactId>maven-jar-plugin</artifactId>
        <version>${maven.jar.plugin.version}</version>
        <configuration>
          <archive>
            <manifestEntries>
              <Automatic-Module-Name>com.rabbitmq.stream</Automatic-Module-Name>
              <Implementation-Version>${project.version}</Implementation-Version>
            </manifestEntries>
          </archive>
        </configuration>
      </plugin>

      <plugin>
        <groupId>com.github.spotbugs</groupId>
        <artifactId>spotbugs-maven-plugin</artifactId>
        <version>${spotbugs-maven-plugin.version}</version>
        <dependencies>
          <dependency>
            <groupId>com.github.spotbugs</groupId>
            <artifactId>spotbugs</artifactId>
            <version>${spotbugs.version}</version>
          </dependency>
        </dependencies>
        <executions>
          <execution>
            <goals>
              <goal>check</goal>
            </goals>
          </execution>
        </executions>
      </plugin>

      <plugin>
          <groupId>org.sonatype.central</groupId>
          <artifactId>central-publishing-maven-plugin</artifactId>
          <version>${central-publishing-maven-plugin.version}</version>
          <extensions>true</extensions>
          <configuration>
              <publishingServerId>central</publishingServerId>
              <autoPublish>false</autoPublish>
          </configuration>
      </plugin>

    </plugins>
  </build>

  <profiles>

    <profile>
      <id>snapshots</id>
      <properties>
        <maven.javadoc.skip>false</maven.javadoc.skip>
        <gpg.skip>false</gpg.skip>
      </properties>
    </profile>

    <profile>
      <id>release</id>
      <properties>
        <maven.javadoc.skip>false</maven.javadoc.skip>
        <gpg.skip>false</gpg.skip>
      </properties>
    </profile>
    <profile>
      <id>jvm-test-arguments-below-java-21</id>
      <activation>
        <jdk>[11,21)</jdk>
      </activation>
      <properties>
        <test-arguments>-Xshare:off</test-arguments>
      </properties>
    </profile>
    <profile>
      <id>jvm-test-arguments-java-21-and-more</id>
      <activation>
        <jdk>[21,)</jdk>
      </activation>
      <properties>
        <test-arguments>-Xshare:off -javaagent:${org.mockito:mockito-core:jar}</test-arguments>
      </properties>
    </profile>

  </profiles>

</project><|MERGE_RESOLUTION|>--- conflicted
+++ resolved
@@ -94,13 +94,8 @@
     <jmh.version>1.37</jmh.version>
     <spotless.version>3.0.0</spotless.version>
     <google-java-format.version>1.30.0</google-java-format.version>
-<<<<<<< HEAD
     <spotbugs-maven-plugin.version>4.9.8.1</spotbugs-maven-plugin.version>
-    <spotbugs.version>4.9.7</spotbugs.version>
-=======
-    <spotbugs-maven-plugin.version>4.9.7.0</spotbugs-maven-plugin.version>
     <spotbugs.version>4.9.8</spotbugs.version>
->>>>>>> eecdb753
     <!-- for documentation -->
     <broker.version>4.1</broker.version>
     <!-- to sign artifacts when releasing -->
